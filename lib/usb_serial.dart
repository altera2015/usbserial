import 'dart:async';
<<<<<<< HEAD
import 'package:equatable/equatable.dart';
import 'package:flutter/services.dart';
=======
>>>>>>> d4c674a0
import 'dart:typed_data';

import 'package:flutter/services.dart';

import 'types.dart';

/// Created when a USB event occurs. For example a USB device is plugged
/// in or removed.
///
/// Example:
/// ```dart
/// UsbSerial.usbEventStream.listen((UsbEvent msg) {
///   print(msg);
///   if (msg.event == UsbEvent.ACTION_USB_ATTACHED) {
///     // open a device now...
///   }
///   if (msg.event == UsbEvent.ACTION_USB_DETACHED) {
///     //  close device now...
///   }
/// });
/// ```
class UsbEvent {
  /// Event passed to usbEventStream when a USB device is attached.
  static const String ACTION_USB_ATTACHED = "android.hardware.usb.action.USB_DEVICE_ATTACHED";

  /// Event passed to usbEventStream when a USB device is detached.
  static const String ACTION_USB_DETACHED = "android.hardware.usb.action.USB_DEVICE_DETACHED";

  /// either ACTION_USB_ATTACHED or ACTION_USB_DETACHED
  String? event;

  /// The device for which the event was fired.
  UsbDevice? device;

  @override
  String toString() {
    return "UsbEvent: $event, $device";
  }
}

/// UsbPort handles the communication with the USB Serial port.
class UsbPort extends AsyncDataSinkSource with EquatableMixin {
  /// Constant to configure port with 5 databits.
  static const int DATABITS_5 = 5;

  /// Constant to configure port with 6 databits.
  static const int DATABITS_6 = 6;

  /// Constant to configure port with 7 databits.
  static const int DATABITS_7 = 7;

  /// Constant to configure port with 8 databits.
  static const int DATABITS_8 = 8;

  /// Constant to configure port with no flow control
  static const int FLOW_CONTROL_OFF = 0;

  /// Constant to configure port with flow control RTS/CTS
  static const int FLOW_CONTROL_RTS_CTS = 1;

  /// Constant to configure port with flow contorl DSR / DTR
  static const int FLOW_CONTROL_DSR_DTR = 2;

  /// Constant to configure port with flow control XON XOFF
  static const int FLOW_CONTROL_XON_XOFF = 3;

  /// Constant to configure port with parity none
  static const int PARITY_NONE = 0;

  /// Constant to configure port with event parity.
  static const int PARITY_EVEN = 2;

  /// Constant to configure port with odd parity.
  static const int PARITY_ODD = 1;

  /// Constant to configure port with mark parity.
  static const int PARITY_MARK = 3;

  /// Constant to configure port with space parity.
  static const int PARITY_SPACE = 4;

  /// Constant to configure port with 1 stop bits
  static const int STOPBITS_1 = 1;

  /// Constant to configure port with 1.5 stop bits
  static const int STOPBITS_1_5 = 3;

  /// Constant to configure port with 2 stop bits
  static const int STOPBITS_2 = 2;

  final MethodChannel _channel;
  final EventChannel _eventChannel;
  Stream<Uint8List>? _inputStream;

  int _baudRate;
  int _dataBits;
  int _stopBits;
  int _parity;

  int _flowControl;

  bool _dtr;
  bool _rts;

  int get baudrate => _baudRate;
  int get dataBits => _dataBits;
  int get stopBits => _stopBits;
  int get parity => _parity;

  UsbPort._internal(this._channel, this._eventChannel);

  /// Factory to create UsbPort object.
  ///
  /// You don't need to use this directly as you get UsbPort from
  /// [UsbDevice.create].
  factory UsbPort(String methodChannelName) {
    return UsbPort._internal(MethodChannel(methodChannelName), EventChannel(methodChannelName + "/stream"));
  }

  /// returns the asynchronous input stream.
  ///
  /// Example
  ///
  /// ```dart
  /// UsbPort port = await device.create();
  /// await port.open();
  /// port.inputStream.listen( (Uint8List data) { print(data); } );
  /// ```
  ///
  /// This will print out the data as it arrives from the uart.
  ///
  @override
  Stream<Uint8List>? get inputStream {
    if (_inputStream == null) {
      _inputStream = _eventChannel.receiveBroadcastStream().map<Uint8List>((dynamic value) => value);
    }
    return _inputStream;
  }

  /// Opens the uart communication channel.
  ///
  /// returns true if successful or false if failed.
  Future<bool> open() async {
    return await _channel.invokeMethod("open");
  }

  /// Closes the com port.
  Future<bool> close() async {
    return await _channel.invokeMethod("close");
  }

  /// Sets or clears the DTR port to value [dtr].
  Future<void> setDTR(bool dtr) async {
    _dtr = dtr;
    return await _channel.invokeMethod("setDTR", {"value": dtr});
  }

  /// Sets or clears the RTS port to value [rts].
  Future<void> setRTS(bool rts) async {
    _rts = rts;
    return await _channel.invokeMethod("setRTS", {"value": rts});
  }

  /// Asynchronously writes [data].
  @override
  Future<void> write(Uint8List data) async {
    return await _channel.invokeMethod("write", {"data": data});
  }

  /// Sets the port parameters to the requested values.
  ///
  /// ```dart
  /// _port.setPortParameters(115200, UsbPort.DATABITS_8, UsbPort.STOPBITS_1, UsbPort.PARITY_NONE);
  /// ```
<<<<<<< HEAD
  Future<void> setPortParameters(
      int baudRate, int dataBits, int stopBits, int parity) async {
    _baudRate = baudRate;
    _dataBits = dataBits;
    _stopBits = stopBits;
    _parity = parity;

    return await _channel.invokeMethod("setPortParameters", {
      "baudRate": baudRate,
      "dataBits": dataBits,
      "stopBits": stopBits,
      "parity": parity
    });
=======
  Future<void> setPortParameters(int baudRate, int dataBits, int stopBits, int parity) async {
    return await _channel.invokeMethod("setPortParameters", {"baudRate": baudRate, "dataBits": dataBits, "stopBits": stopBits, "parity": parity});
>>>>>>> d4c674a0
  }

  /// Sets the flow control parameter.
  Future<void> setFlowControl(int flowControl) async {
<<<<<<< HEAD
    _flowControl = flowControl;
    return await _channel
        .invokeMethod("setFlowControl", {"flowControl": flowControl});
=======
    return await _channel.invokeMethod("setFlowControl", {"flowControl": flowControl});
>>>>>>> d4c674a0
  }

  /// return string name of databits
  String dataBitToString() {
    switch (this._dataBits) {
      case (5):
        return "DATABITS_5";
      case (6):
        return "DATABITS_6";
      case (7):
        return "DATABITS_7";
      case (8):
        return "DATABITS_8";
      default:
        return "unknown";
    }
  }

  /// return string name of flowcontrol
  String flowControlToString() {
    switch (_flowControl) {
      case (0):
        return "FLOW_CONTROL_OFF";
      case (1):
        return "FLOW_CONTROL_RTS_CTS";
      case (2):
        return "FLOW_CONTROL_DSR_DTR";
      case (3):
        return "FLOW_CONTROL_XON_XOFF";
      default:
        return "unknown";
    }
  }

  /// return string name of parity
  String parityToString() {
    switch (_parity) {
      case (0):
        return "PARITY_NONE";
      case (1):
        return "PARITY_ODD";
      case (2):
        return "PARITY_EVEN";
      case (3):
        return "PARITY_MARK";
      case (4):
        return "PARITY_SPACE";
      default:
        return "unknown";
    }
  }

  /// return string name of stop bits
  String stopBitsToString() {
    switch (_stopBits) {
      case (1):
        return "STOPBITS_1";
      case (2):
        return "STOPBITS_2";
      case (3):
        return "STOPBITS_1_5";
      default:
        return "unknown";
    }
  }

  /// Equatable implementation for value equality
  @override
  List<Object> get props => [_baudRate, _dataBits, _stopBits, _parity, _flowControl, _rts, _dtr];

  @override
  String toString() {
    return "Buad rate : $_baudRate, Data bits : ${dataBitToString()}, Stop bits : ${stopBitsToString()}, Parity : ${parityToString()}, Flow control : ${flowControlToString()}, RTS : ${_rts.toString()}, DTR : ${_dtr.toString()} ";
  }
}

/// UsbDevice holds the USB device information
///
/// This is used to determine which Usb Device to open.
class UsbDevice extends Equatable {
  /// Vendor Id
  final int? vid;

  /// Product Id
  final int? pid;
  final String? productName;
  final String? manufacturerName;

  /// The device id is unique to this Usb Device until it is unplugged.
  /// when replugged this ID will be different.
  final int? deviceId;

  // save the device port
  UsbPort _port;
  // port getter
  UsbPort get port => _port;

  /// The Serial number from the USB device.
  final String? serial;

  /// The number of interfaces on this UsbPort
  final int? interfaceCount;

  UsbDevice(this.vid, this.pid, this.productName, this.manufacturerName, this.deviceId, this.serial, this.interfaceCount);

  static UsbDevice fromJSON(dynamic json) {
    return UsbDevice(json["vid"], json["pid"], json["productName"], json["manufacturerName"], json["deviceId"], json["serialNumber"], json["interfaceCount"]);
  }

  @override
  String toString() {
    return "UsbDevice: ${vid!.toRadixString(16)}-${pid!.toRadixString(16)} $productName, $manufacturerName $serial";
  }

  /// Creates a UsbPort from the UsbDevice.
  ///
  /// [type] can be any of the [UsbSerial.CDC], [UsbSerial.CH34x], [UsbSerial.CP210x], [UsbSerial.FTDI] or [USBSerial.PL2303] values or empty for auto detection.
  /// [iface] is the USB interface to use or -1 to auto detect.
  /// returns the new UsbPort or throws an error on open failure.
<<<<<<< HEAD
  Future<UsbPort> create([String type = "", int iface = -1]) async {
    _port = await UsbSerial.createFromDeviceId(deviceId, type, iface);
    return  _port;
=======
  Future<UsbPort?> create([String type = "", int iface = -1]) {
    return UsbSerial.createFromDeviceId(deviceId, type, iface);
>>>>>>> d4c674a0
  }

  @override
  List<Object> get props => [vid, pid, productName, manufacturerName, deviceId, serial, interfaceCount];
}

/// UsbSerial is the main entry point into this class and can
/// create UsbPorts or list devices.
class UsbSerial {
  /// CDC class constant. Very common USB to UART bridge type. Used by [create]
  static const String CDC = "cdc";

  /// CH34X hardware type. Used by [create]
  static const String CH34x = "ch34x";

  /// CP210x hardware type. Used by [create]
  static const String CP210x = "cp210x";

  /// FTDI Hardware USB to Uart bridge. (Very common) Used by [create]
  static const String FTDI = "ftdi";

  /// PL2303 Hardware USB to Uart bridge. (Fairly common) Used by [create]
  static const String PL2303 = "pl2303";

  static const MethodChannel _channel = const MethodChannel('usb_serial');
  static const EventChannel _eventChannel = const EventChannel('usb_serial/usb_events');
  static Stream<UsbEvent>? _eventStream;

  /// Use this stream to detect if a USB device is plugged in or removed.
  ///
  /// Example
  /// ```dart
  /// @override
  /// void initState() {
  ///   super.initState();
  ///
  ///   UsbSerial.usbEventStream.listen((String event) {
  ///     print("Usb Event $event");
  ///     setState(() {
  ///       _lastEvent = event;
  ///     });
  ///   });
  /// }
  /// ```
  static Stream<UsbEvent>? get usbEventStream {
    if (_eventStream == null) {
      _eventStream = _eventChannel.receiveBroadcastStream().map<UsbEvent>((value) {
        UsbEvent msg = UsbEvent();
        msg.device = UsbDevice.fromJSON(value);
        msg.event = value["event"];
        return msg;
      });
    }
    return _eventStream;
  }

  /// Creates a UsbPort from vid, pid and optionally type and interface.
  /// throws an error on failure. This function will pop up a permission
  /// request if needed.
  ///
  /// [vid] = Vendor Id
  /// [pid] = Product Id
  /// [type] = One of [UserSerial.CDC], [UsbSerial.CH34x], [UsbSerial.CP210x], [UsbSerial.FTDI], [UsbSerial.PL2303] or empty for auto detect.
  /// [interface] = Interface of the Usb Interface, -1 for auto detect.
  ///
  /// Example for a fake device with VID 0x1000 and PID 0x2000
  /// ```dart
  /// UsbPort port = await UsbSerial.create(0x1000, 0x2000);
  /// ```
  static Future<UsbPort?> create(int vid, int pid, [String type = "", int interface = -1]) async {
    String? methodChannelName = await _channel.invokeMethod("create", {"type": type, "vid": vid, "pid": pid, "deviceId": -1, "interface": interface});

    if (methodChannelName == null) {
      return null;
    }

    return new UsbPort(methodChannelName);
  }

  /// Creates a UsbPort from deviceId optionally type and interface.
  /// throws an error on failure. This function will pop up a permission
  /// request if needed. Note deviceId is only valid for the duration
  /// of a device being plugged in. Once unplugged and replugged this
  /// id changes.
  ///
  /// [type] = One of [UserSerial.CDC], [UsbSerial.CH34x], [UsbSerial.CP210x], [UsbSerial.FTDI], [UsbSerial.PL2303] or empty for auto detect.
  /// [interface] = Interface of the Usb Interface, -1 for auto detect.
  static Future<UsbPort?> createFromDeviceId(int? deviceId, [String type = "", int interface = -1]) async {
    String? methodChannelName = await _channel.invokeMethod("create", {"type": type, "vid": -1, "pid": -1, "deviceId": deviceId, "interface": interface});

    if (methodChannelName == null) {
      return null;
    }

    return new UsbPort(methodChannelName);
  }

  /// Returns a list of UsbDevices currently plugged in.
  static Future<List<UsbDevice>> listDevices() async {
    List<dynamic> devices = await (_channel.invokeMethod("listDevices"));
    return devices.map<UsbDevice>(UsbDevice.fromJSON).toList();
  }
}<|MERGE_RESOLUTION|>--- conflicted
+++ resolved
@@ -1,13 +1,7 @@
 import 'dart:async';
-<<<<<<< HEAD
 import 'package:equatable/equatable.dart';
+import 'dart:typed_data';
 import 'package:flutter/services.dart';
-=======
->>>>>>> d4c674a0
-import 'dart:typed_data';
-
-import 'package:flutter/services.dart';
-
 import 'types.dart';
 
 /// Created when a USB event occurs. For example a USB device is plugged
@@ -178,35 +172,19 @@
   /// ```dart
   /// _port.setPortParameters(115200, UsbPort.DATABITS_8, UsbPort.STOPBITS_1, UsbPort.PARITY_NONE);
   /// ```
-<<<<<<< HEAD
-  Future<void> setPortParameters(
-      int baudRate, int dataBits, int stopBits, int parity) async {
+  Future<void> setPortParameters(int baudRate, int dataBits, int stopBits, int parity) async {
     _baudRate = baudRate;
     _dataBits = dataBits;
     _stopBits = stopBits;
     _parity = parity;
-
-    return await _channel.invokeMethod("setPortParameters", {
-      "baudRate": baudRate,
-      "dataBits": dataBits,
-      "stopBits": stopBits,
-      "parity": parity
-    });
-=======
-  Future<void> setPortParameters(int baudRate, int dataBits, int stopBits, int parity) async {
+  
     return await _channel.invokeMethod("setPortParameters", {"baudRate": baudRate, "dataBits": dataBits, "stopBits": stopBits, "parity": parity});
->>>>>>> d4c674a0
   }
 
   /// Sets the flow control parameter.
   Future<void> setFlowControl(int flowControl) async {
-<<<<<<< HEAD
     _flowControl = flowControl;
     return await _channel
-        .invokeMethod("setFlowControl", {"flowControl": flowControl});
-=======
-    return await _channel.invokeMethod("setFlowControl", {"flowControl": flowControl});
->>>>>>> d4c674a0
   }
 
   /// return string name of databits
@@ -326,14 +304,10 @@
   /// [type] can be any of the [UsbSerial.CDC], [UsbSerial.CH34x], [UsbSerial.CP210x], [UsbSerial.FTDI] or [USBSerial.PL2303] values or empty for auto detection.
   /// [iface] is the USB interface to use or -1 to auto detect.
   /// returns the new UsbPort or throws an error on open failure.
-<<<<<<< HEAD
+
   Future<UsbPort> create([String type = "", int iface = -1]) async {
     _port = await UsbSerial.createFromDeviceId(deviceId, type, iface);
     return  _port;
-=======
-  Future<UsbPort?> create([String type = "", int iface = -1]) {
-    return UsbSerial.createFromDeviceId(deviceId, type, iface);
->>>>>>> d4c674a0
   }
 
   @override
